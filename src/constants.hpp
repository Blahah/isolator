
#ifndef ISOLATOR_CONSTANTS_HPP
#define ISOLATOR_CONSTANTS_HPP

#include <cstdlib>

#include "common.hpp"


/* This file contains all of Isolator's dirtly little secrets. All the magic
 * numbers that make it tick but it doesn't like to talk about are layed out
 * here in lurid detail.
 */

namespace constants
{
    /* Number of threads to use. */
    extern unsigned int num_threads;

    /* Minimum allowable map quality. Alignments lower that this are thrown out.
     * */
    extern unsigned int min_map_qual;

    /* During the parameter estimation phase, a work queue of genomic intervals
     * is used to accumulate statistic in parallel. This parameter controls the
     * maximum number of items in that queue. If too large, memory becomes an
     * issue, if too small threads may become starved.
     */
    extern size_t max_estimate_queue_size;

    /* Minimum length of an exonic region to use while estimating the fragment
     * length distribution. */
    extern pos_t min_estimate_exon_length;

    /* Read this many reads from the BAM file before training seqbias. It will
     * then choose seqbias_num_reads at random from these to train on. */
    extern size_t seqbias_num_collected_reads;

    /* The number of reads to train seqbias with. */
    extern size_t seqbias_num_reads;

    /* The number of positions to the left of the read start to model with
     * seqbias. */
    extern size_t seqbias_left_pos;

    /* The number of positions to the right of the read start to model with
     * seqbias. */
    extern size_t seqbias_right_pos;

    /* Seperate seqbias models are trained for the 3' end 5' ends of
     * transcripts. These numbers define the extent of the ends. */
    extern pos_t seqbias_tp_end;
    extern pos_t seqbias_fp_end;

    /* Number of GC-content bins to use in correction. */
    extern size_t gc_num_bins;

    /* Library type; how the mates in paired-end data sets were generated. */
    enum libtype_t {
        LIBTYPE_FR,  //  ======>--------<======
        LIBTYPE_RF,  //  <======--------======>
        LIBTYPE_FF   //  ======>--------======>
    };

    extern libtype_t libtype;

    /* Blacklist reads with more than this many alignments. */
    extern unsigned int max_alignments;

    /* When estimating fragment length distributions, throw out anything larger
     * than this, assuming it's an artifact. */
    extern pos_t max_frag_len;

    /* When estimating fragment length distribution, exclude outlier fragment
     * lengths that have probability less that this number. */
    extern float min_frag_len_pr;

    /* When estimating transcript weights, don't both measuring sequence bias,
     * strand bias etc, for fragments whose length has lower probability than
     * this. */
    extern float transcript_len_min_frag_pr;

    /* The degree of smoothing to use for the emperical distribution over
     * fragment lengths. */
    extern float frag_len_dist_smoothing;

    /* Minimum number of paired-end reads needed to estimate the fragment length
     * distribution. */
    extern size_t frag_len_min_pe_reads;

    /* A normal distribution with the following parameters is used as the
     * fragment length distribution when no emperical estimate is available. */
    extern double frag_len_mu;
    extern double frag_len_sd;

    /* Discard fragments with weight lower than this, that might otherwise
     * introduce zeros into the posterior probability. */
    extern float min_frag_weight;

    /* Various epsilons used during numerical optimization of posterior
     * probability. */

    /* During optimization we forbid any transcript from having expression zero
     * as we migth otherwise run into issues with inf/nan values. Instead we use
     * the following number as a lower bound, then round anything near it to 0.0
     * after optimization. */
    extern float zero_eps;

    /* Any sample recorded less that this number gets rounded down to zero. */
    extern float round_down_eps;

    /* To account for imprecision in the transcription start and terminotation
     * sites, we extent the 5p and 3p ends of each transcript. */
    extern pos_t transcript_5p_extension;
    extern pos_t transcript_3p_extension;

    /* Transcript 3' bias is conditioned on transcript length, binned into the
     * following bins. Each number is an upper bound for a bin. */
    extern size_t tp_num_length_bins;
    extern pos_t tp_length_bins[4];

    /* Number of position bins. */
    extern size_t tp_num_bins;

    /* */
    extern pos_t tp_pad;

    extern pos_t tp_len;

    /* It's possible for a transcript to get assigned exceedingly low weight,
     * given the fragment length distribution. Then when a single read lands
     * there, it is assumed that the trascript is very highly expressed. More
     * likely is that the annotation is not correct. (E.g. frequently miRNA are
     * annotated, but pre-miRNA is actually what's being sequenced.) This is a
     * minimum transcript weight that is applied to avoid these situations. */
    extern float min_transcript_weight;

    /* Symmetric-dirchlet prior precision for transcript mixtures. */
    extern float tmix_prior_prec;

    /* Worker threads for the sampler process blocks of this many components and
     * multireads, respectively, at a time. */
    extern unsigned int sampler_component_block_size;
    extern unsigned int sampler_multiread_block_size;

    /* When doing maximum posterior estimation, we halt when either the relative
     * or absolute error are below respective cutoffs. */
    extern float maxpost_rel_error;
    extern float maxpost_abs_error;

    /* Once consecutive iterations of maximum posterior estimation change the
     * overall probability by less than this amount, the process halts. */
    extern float maxpost_abs_peps;

    /* When using newton's method to find slice extents, only allow so many
     * iterations to avoid cycles. */
    extern unsigned int max_newton_iter;

    /* Number of initial burn-in samples to generate and throw away. */
    extern unsigned int sampler_burnin_samples;

<<<<<<< HEAD
    /* Number of hillclimbing iterations to run after sampling finishes. */
    extern unsigned sampler_hillclimb_samples;
=======
    /* Number of hillclimbing iterations. */
    extern unsigned int sampler_hillclimb_samples;
>>>>>>> 0f5819d8
}

#endif
<|MERGE_RESOLUTION|>--- conflicted
+++ resolved
@@ -159,13 +159,8 @@
     /* Number of initial burn-in samples to generate and throw away. */
     extern unsigned int sampler_burnin_samples;
 
-<<<<<<< HEAD
-    /* Number of hillclimbing iterations to run after sampling finishes. */
-    extern unsigned sampler_hillclimb_samples;
-=======
     /* Number of hillclimbing iterations. */
     extern unsigned int sampler_hillclimb_samples;
->>>>>>> 0f5819d8
 }
 
 #endif
